import os
from copy import deepcopy
from typing import Optional

import torch

import sevenn._keys as KEY
from sevenn.error_recorder import ErrorRecorder
from sevenn.sevenn_logger import Logger
from sevenn.train.trainer import Trainer


def processing_epoch_v2(
    config: dict,
    trainer: Trainer,
    loaders: dict,  # dict[str, Dataset]
    start_epoch: int = 1,
    train_loader_key: str = 'trainset',
    error_recorder: Optional[ErrorRecorder] = None,
    total_epoch: Optional[int] = None,
    per_epoch: Optional[int] = None,
    best_metric_loader_key: str = 'validset',
    best_metric: Optional[str] = None,
    write_csv: bool = True,
    working_dir: Optional[str] = None,
):
    from sevenn.util import unique_filepath

    log = Logger()
    write_csv = write_csv and log.rank == 0
    working_dir = working_dir or os.getcwd()
    prefix = f'{os.path.abspath(working_dir)}/'

    total_epoch = total_epoch or config[KEY.EPOCH]
<<<<<<< HEAD
    per_epoch = per_epoch or config[KEY.PER_EPOCH]
    best_metric = best_metric or config[KEY.BEST_METRIC]
    recorder = error_recorder or ErrorRecorder.from_config(
        config, trainer.loss_functions
    )
=======
    per_epoch = per_epoch or config.get(KEY.PER_EPOCH, 10)
    best_metric = best_metric or config.get(KEY.BEST_METRIC, 'TotalLoss')
    recorder = error_recorder or ErrorRecorder.from_config(config)
>>>>>>> b0a54aba
    recorders = {k: deepcopy(recorder) for k in loaders}

    best_val = float('inf')
    best_key = None
    if best_metric_loader_key in recorders:
        best_key = recorders[best_metric_loader_key].get_key_str(best_metric)
    if best_key is None:
        log.writeline(
            f'Failed to get error recorder key: {best_metric} or '
            + f'{best_metric_loader_key} is missing. There will be no best '
            + 'checkpoint.'
        )

    csv_path = unique_filepath(f'{prefix}/lc.csv')
    if write_csv:
        head = ['epoch', 'lr']
        for k, rec in recorders.items():
            head.extend(list(rec.get_dct(prefix=k)))
        with open(csv_path, 'w') as f:
            f.write(','.join(head) + '\n')

    if start_epoch == 0:
        path = f'{prefix}/checkpoint_0.pth'  # save first epoch
        trainer.write_checkpoint(path, config=config, epoch=0)

    for epoch in range(start_epoch, total_epoch + 1):  # one indexing
        log.timer_start('epoch')
        lr = trainer.get_lr()
        log.bar()
        log.write(f'Epoch {epoch}/{total_epoch}  lr: {lr:8f}\n')
        log.bar()

        csv_dct = {'epoch': str(epoch), 'lr': f'{lr:8f}'}
        errors = {}
        for k, loader in loaders.items():
            rec = recorders[k]
            trainer.run_one_epoch(loader, k == train_loader_key, rec)
            csv_dct.update(rec.get_dct(prefix=k))
            errors[k] = rec.epoch_forward()
        log.write_full_table(list(errors.values()), list(errors))
        trainer.scheduler_step(best_val)

        if write_csv:
            with open(csv_path, 'a') as f:
                f.write(','.join(list(csv_dct.values())) + '\n')

        if best_key and errors[best_metric_loader_key][best_key] < best_val:
            path = f'{prefix}/checkpoint_best.pth'
            trainer.write_checkpoint(path, config=config, epoch=epoch)
            best_val = errors[best_metric_loader_key][best_key]
            log.writeline('Best checkpoint written')

        if epoch % per_epoch == 0:
            path = f'{prefix}/checkpoint_{epoch}.pth'
            trainer.write_checkpoint(path, config=config, epoch=epoch)

        log.timer_end('epoch', message=f'Epoch {epoch} elapsed')
    return trainer


def processing_epoch(trainer, config, loaders, start_epoch, init_csv, working_dir):
    log = Logger()
    prefix = f'{os.path.abspath(working_dir)}/'
    train_loader, valid_loader = loaders

    is_distributed = config[KEY.IS_DDP]
    rank = config[KEY.RANK]
    total_epoch = config[KEY.EPOCH]
    per_epoch = config[KEY.PER_EPOCH]
    train_recorder = ErrorRecorder.from_config(config)
    valid_recorder = ErrorRecorder.from_config(config)
    best_metric = config[KEY.BEST_METRIC]
    csv_fname = f'{prefix}{config[KEY.CSV_LOG]}'
    current_best = float('inf')

    if init_csv:
        csv_header = ['Epoch', 'Learning_rate']
        # Assume train valid have the same metrics
        for metric in train_recorder.get_metric_dict().keys():
            csv_header.append(f'Train_{metric}')
            csv_header.append(f'Valid_{metric}')
        log.init_csv(csv_fname, csv_header)

    def write_checkpoint(epoch, is_best=False):
        if is_distributed and rank != 0:
            return
        suffix = '_best' if is_best else f'_{epoch}'
        checkpoint = trainer.get_checkpoint_dict()
        checkpoint.update({'config': config, 'epoch': epoch})
        torch.save(checkpoint, f'{prefix}/checkpoint{suffix}.pth')

    fin_epoch = total_epoch + start_epoch
    for epoch in range(start_epoch, fin_epoch):
        lr = trainer.get_lr()
        log.timer_start('epoch')
        log.bar()
        log.write(f'Epoch {epoch}/{fin_epoch - 1}  lr: {lr:8f}\n')
        log.bar()

        trainer.run_one_epoch(
            train_loader, is_train=True, error_recorder=train_recorder
        )
        train_err = train_recorder.epoch_forward()

        trainer.run_one_epoch(valid_loader, error_recorder=valid_recorder)
        valid_err = valid_recorder.epoch_forward()

        csv_values = [epoch, lr]
        for metric in train_err:
            csv_values.append(train_err[metric])
            csv_values.append(valid_err[metric])
        log.append_csv(csv_fname, csv_values)

        log.write_full_table([train_err, valid_err], ['Train', 'Valid'])

        val = None
        for metric in valid_err:
            # loose string comparison,
            # e.g. "Energy" in "TotalEnergy" or "Energy_Loss"
            if best_metric in metric:
                val = valid_err[metric]
                break
        assert val is not None, f'Metric {best_metric} not found in {valid_err}'
        trainer.scheduler_step(val)

        log.timer_end('epoch', message=f'Epoch {epoch} elapsed')

        if val < current_best:
            current_best = val
            write_checkpoint(epoch, is_best=True)
            log.writeline('Best checkpoint written')
        if epoch % per_epoch == 0:
            write_checkpoint(epoch)<|MERGE_RESOLUTION|>--- conflicted
+++ resolved
@@ -32,17 +32,11 @@
     prefix = f'{os.path.abspath(working_dir)}/'
 
     total_epoch = total_epoch or config[KEY.EPOCH]
-<<<<<<< HEAD
-    per_epoch = per_epoch or config[KEY.PER_EPOCH]
-    best_metric = best_metric or config[KEY.BEST_METRIC]
+    per_epoch = per_epoch or config.get(KEY.PER_EPOCH, 10)
+    best_metric = best_metric or config.get(KEY.BEST_METRIC, 'TotalLoss')
     recorder = error_recorder or ErrorRecorder.from_config(
         config, trainer.loss_functions
     )
-=======
-    per_epoch = per_epoch or config.get(KEY.PER_EPOCH, 10)
-    best_metric = best_metric or config.get(KEY.BEST_METRIC, 'TotalLoss')
-    recorder = error_recorder or ErrorRecorder.from_config(config)
->>>>>>> b0a54aba
     recorders = {k: deepcopy(recorder) for k in loaders}
 
     best_val = float('inf')
