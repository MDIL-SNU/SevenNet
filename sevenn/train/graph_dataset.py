import os
import warnings
from collections import Counter
from copy import deepcopy
from datetime import datetime
from typing import Any, Callable, Dict, List, Optional, Union

import numpy as np
import torch
import yaml
from ase.data import chemical_symbols
from torch_geometric.data import Data
from torch_geometric.data.in_memory_dataset import InMemoryDataset
from tqdm import tqdm

import sevenn._keys as KEY
import sevenn.train.dataload as dataload
import sevenn.util as util
from sevenn import __version__
from sevenn._const import NUM_UNIV_ELEMENT
from sevenn.atom_graph_data import AtomGraphData
from sevenn.sevenn_logger import Logger

# warning from PyG, for later torch versions
warnings.filterwarnings(
    'ignore',
    message='You are using `torch.load` with `weights_only=False`',
)


def _tag_graphs(graph_list: List[AtomGraphData], tag: str):
    """
    WIP: To be used
    """
    for g in graph_list:
        g[KEY.TAG] = tag
    return graph_list


def pt_to_args(pt_filename: str):
    """
    Return arg dict of root and processed_name from path to .pt
    Usage:
        dataset = SevenNetGraphDataset(
            **pt_to_args({path}/sevenn_data/dataset.pt)
        )
    """
    processed_dir, basename = os.path.split(pt_filename)
    return {
        'root': os.path.dirname(processed_dir),
        'processed_name': os.path.basename(basename),
    }


def _run_stat(
    graph_list,
    y_keys: List[str] = [KEY.ENERGY, KEY.PER_ATOM_ENERGY, KEY.FORCE, KEY.STRESS],
) -> Dict[str, Any]:
    """
    Loop over dataset and init any statistics might need
    """
    n_neigh = []
    natoms_counter = Counter()
    composition = torch.zeros((len(graph_list), NUM_UNIV_ELEMENT))
    stats: Dict[str, Any] = {y: {'_array': []} for y in y_keys}

    for i, graph in tqdm(
        enumerate(graph_list), desc='run_stat', total=len(graph_list)
    ):
        z_tensor = graph[KEY.ATOMIC_NUMBERS]
        natoms_counter.update(z_tensor.tolist())
        composition[i] = torch.bincount(z_tensor, minlength=NUM_UNIV_ELEMENT)
        n_neigh.append(torch.unique(graph[KEY.EDGE_IDX][0], return_counts=True)[1])
        for y, dct in stats.items():
            dct['_array'].append(
                graph[y].reshape(
                    -1,
                )
            )

    stats.update({'num_neighbor': {'_array': n_neigh}})
    for y, dct in stats.items():
        array = torch.cat(dct['_array'])
        if array.dtype == torch.int64:  # because of n_neigh
            array = array.to(torch.float)
        try:
            median = torch.quantile(array, q=0.5)
        except RuntimeError:
            warnings.warn(f'skip median due to too large tensor size: {y}')
            median = torch.nan
        dct.update(
            {
                'mean': float(torch.mean(array)),
                'std': float(torch.std(array, correction=0)),
                'median': float(median),
                'max': float(torch.max(array)),
                'min': float(torch.min(array)),
                'count': array.numel(),
                '_array': array,
            }
        )

    natoms = {chemical_symbols[int(z)]: cnt for z, cnt in natoms_counter.items()}
    natoms['total'] = sum(list(natoms.values()))
    stats.update({'_composition': composition, 'natoms': natoms})
    return stats


def _elemwise_reference_energies(composition: np.ndarray, energies: np.ndarray):
    from sklearn.linear_model import Ridge

    c = composition
    y = energies
    zero_indices = np.all(c == 0, axis=0)
    c_reduced = c[:, ~zero_indices]
    # will not 100% reproduce, as it is sorted by Z
    # train/dataset.py was sorted by alphabets of chemical species
    coef_reduced = Ridge(alpha=0.1, fit_intercept=False).fit(c_reduced, y).coef_
    full_coeff = np.zeros(NUM_UNIV_ELEMENT)
    full_coeff[~zero_indices] = coef_reduced
    return full_coeff.tolist()  # ex: full_coeff[1] = H_reference_energy


class SevenNetGraphDataset(InMemoryDataset):
    """
    Replacement of AtomGraphDataset. (and .sevenn_data)
    Extends InMemoryDataset of PyG. From given 'files', and 'cutoff',
    build graphs for training SevenNet model. Preprocessed graphs are saved to
    f'{root}/sevenn_data/{processed_name}.pt

    TODO: Save meta info (cutoff) by overriding .save and .load
    TODO: 'tag' is not used yet, but initialized
    'tag' is replacement for 'label', and each datapoint has it as integer
    'tag' is usually parsed from if the structure_list of load_dataset

    Args:
        root: path to save/load processed PyG dataset
        cutoff: edge cutoff of given AtomGraphData
        files: list of filenames or dict describing how to parse the file
               ASE readable (with proper extension), structure_list, .sevenn_data,
               dict containing file_list (see dict_reader of train/dataload.py)
        process_num_cores: # of cpu cores to build graph
        processed_name: save as {root}/sevenn_data/{processed_name}.pt
        pre_transfrom: optional transform for each graph: def (graph) -> graph
        pre_filter: optional filtering function for each graph: def (graph) -> graph
        force_reload: if True, reload dataset from files even if there exist
                      {root}/sevenn_data/{processed_name}
        **process_kwargs: keyword arguments that will be passed into ase.io.read
    """

    def __init__(
        self,
        cutoff: float,
        root: Optional[str] = None,
        files: Optional[Union[str, List[Any]]] = None,
        process_num_cores: int = 1,
        processed_name: str = 'graph.pt',
        transform: Optional[Callable] = None,
        pre_transform: Optional[Callable] = None,
        pre_filter: Optional[Callable] = None,
        use_data_weight: bool = False,
        log: bool = True,
        force_reload: bool = False,
        **process_kwargs,
    ):
        self.cutoff = cutoff
        if files is None:
            files = []
        elif isinstance(files, str):
            files = [files]  # user convenience

        _files = []
        for f in files:
            if isinstance(f, str):
                f = os.path.abspath(f)
            _files.append(f)
        self._files = _files

        self._full_file_list = []
        if not processed_name.endswith('.pt'):
            processed_name += '.pt'
        self._processed_names = [
            processed_name,  # {root}/sevenn_data/{name}.pt
            processed_name.replace('pt', 'yaml'),
        ]
        self.process_num_cores = process_num_cores
        self.process_kwargs = process_kwargs
        self.use_data_weight = use_data_weight

        self.tag_map = {}
        self.statistics = {}
        self.finalized = False

        super().__init__(
            root,
            transform,
            pre_transform,
            pre_filter,
            log=log,
            force_reload=force_reload,
        )  # Internally calls 'process'
        self.load(self.processed_paths[0])  # load pt, saved after process

    def load(self, path: str, data_cls=Data) -> None:
        super().load(path, data_cls)
<<<<<<< HEAD
        if len(self.statistics) == 0:
            # dataset is loaded from existing pt file.
            self._load_meta()
=======
        if len(self) == 0:
            warnings.warn(f'No graphs found {self.processed_paths[0]}')
        self._load_meta()
>>>>>>> 6ad6afe2

    def _load_meta(self) -> None:
        with open(self.processed_paths[1], 'r') as f:
            meta = yaml.safe_load(f)

        if meta['sevennet_version'] == '0.10.0':
            self._save_meta(list(self))
            with open(self.processed_paths[1], 'r') as f:
                meta = yaml.safe_load(f)

        cutoff = float(meta['cutoff'])
        if float(meta['cutoff']) != self.cutoff:
            warnings.warn(
                (
                    'Loaded dataset is built with different cutoff length: '
                    + f'{cutoff} != {self.cutoff}, dataset cutoff will be'
                    + f'overwritten to {cutoff}'
                )
            )
        self.cutoff = cutoff
        self._files = meta['files']
        self.statistics = meta['statistics']

    @property
    def raw_file_names(self) -> List[Any]:
        return self._files

    @property
    def processed_file_names(self) -> List[str]:
        return self._processed_names

    @property
    def processed_dir(self) -> str:
        return os.path.join(self.root, 'sevenn_data')

    @property
    def full_file_list(self) -> Union[List[str], None]:
        return self._full_file_list

    def process(self):
        graph_list: list[AtomGraphData] = []
        for file in self.raw_file_names:
            tmplist = SevenNetGraphDataset.file_to_graph_list(
                file=file,
                cutoff=self.cutoff,
                num_cores=self.process_num_cores,
                **self.process_kwargs,
            )
            if isinstance(file, str) and self._full_file_list is not None:
                self._full_file_list.extend([os.path.abspath(file)] * len(tmplist))
            else:
                self._full_file_list = None
            graph_list.extend(tmplist)

        processed_graph_list = []
        for data in graph_list:
            if self.pre_filter is not None and not self.pre_filter(data):
                continue
            if self.pre_transform is not None:
                data = self.pre_transform(data)
            if self.use_data_weight:
                # pop data weight from info, and assign to graph
                weight = data[KEY.INFO].pop(
                    KEY.DATA_WEIGHT, {'energy': 1.0, 'force': 1.0, 'stress': 1.0}
                )
                data[KEY.DATA_WEIGHT] = weight
            processed_graph_list.append(data)

        if len(processed_graph_list) == 0:
            # Can not save at all if there is no graph (error in PyG), raise an error
            raise ValueError('Zero graph found after filtering')

        # save graphs, handled by torch_geometrics
        self.save(processed_graph_list, self.processed_paths[0])
        self._save_meta(processed_graph_list)
        if self.log:
            Logger().writeline(f'Dataset is saved: {self.processed_paths[0]}')

    def _save_meta(self, graph_list) -> None:
        stats = _run_stat(graph_list)
        stats['elemwise_reference_energies'] = _elemwise_reference_energies(
            stats['_composition'].numpy(), stats[KEY.ENERGY]['_array'].numpy()
        )
        self.statistics = stats

        stats_save = {}
        for label, dct in self.statistics.items():
            if label.startswith('_'):
                continue
            stats_save[label] = {}
            if not isinstance(dct, dict):
                stats_save[label] = dct
            else:
                for k, v in dct.items():
                    if k.startswith('_'):
                        continue
                    stats_save[label][k] = v

        meta = {
            'sevennet_version': __version__,
            'cutoff': self.cutoff,
            'when': datetime.now().strftime('%Y-%m-%d %H:%M'),
            'files': self._files,
            'statistics': stats_save,
            'species': self.species,
            'num_graphs': self.statistics[KEY.ENERGY]['count'],
            'per_atom_energy_mean': self.per_atom_energy_mean,
            'force_rms': self.force_rms,
            'per_atom_energy_std': self.per_atom_energy_std,
            'avg_num_neigh': self.avg_num_neigh,
            'sqrt_avg_num_neigh': self.sqrt_avg_num_neigh,
        }

        with open(self.processed_paths[1], 'w') as f:
            yaml.dump(meta, f, default_flow_style=False)

    @property
    def species(self):
        return [z for z in self.statistics['natoms'].keys() if z != 'total']

    @property
    def natoms(self):
        return self.statistics['natoms']

    @property
    def per_atom_energy_mean(self):
        return self.statistics[KEY.PER_ATOM_ENERGY]['mean']

    @property
    def elemwise_reference_energies(self):
        return self.statistics['elemwise_reference_energies']

    @property
    def force_rms(self):
        mean = self.statistics[KEY.FORCE]['mean']
        std = self.statistics[KEY.FORCE]['std']
        return float((mean**2 + std**2) ** (0.5))

    @property
    def per_atom_energy_std(self):
        return self.statistics['per_atom_energy']['std']

    @property
    def avg_num_neigh(self):
        return self.statistics['num_neighbor']['mean']

    @property
    def sqrt_avg_num_neigh(self):
        return self.avg_num_neigh**0.5

    @staticmethod
    def _read_sevenn_data(filename: str) -> tuple[list[AtomGraphData], float]:
        # backward compatibility
        from sevenn.train.dataset import AtomGraphDataset

        dataset = torch.load(filename, map_location='cpu', weights_only=False)
        if isinstance(dataset, AtomGraphDataset):
            graph_list = []
            for _, graphs in dataset.dataset.items():  # type: ignore
                # TODO: transfer label to tag (who gonna need this?)
                graph_list.extend(graphs)
            return graph_list, dataset.cutoff
        else:
            raise ValueError(f'Not sevenn_data type: {type(dataset)}')

    @staticmethod
    def _read_structure_list(
        filename: str, cutoff: float, num_cores: int = 1
    ) -> list[AtomGraphData]:
        datadct = dataload.structure_list_reader(filename)
        graph_list = []
        for tag, atoms_list in datadct.items():
            tmp = dataload.graph_build(atoms_list, cutoff, num_cores)
            graph_list.extend(_tag_graphs(tmp, tag))
        return graph_list

    @staticmethod
    def _read_ase_readable(
        filename: str,
        cutoff: float,
        num_cores: int = 1,
        tag: str = '',
        transfer_info: bool = True,
        allow_unlabeled: bool = False,
        **ase_kwargs,
    ) -> list[AtomGraphData]:
        atoms_list = dataload.ase_reader(filename, **ase_kwargs)
        graph_list = dataload.graph_build(
            atoms_list,
            cutoff,
            num_cores,
            transfer_info=transfer_info,
            allow_unlabeled=allow_unlabeled,
        )
        if tag != '':
            graph_list = _tag_graphs(graph_list, tag)
        return graph_list

    @staticmethod
    def _read_graph_dataset(
        filename: str, cutoff: float, **kwargs
    ) -> list[AtomGraphData]:
        meta_f = filename.replace('.pt', '.yaml')
        orig_cutoff = cutoff
        if not os.path.exists(filename):
            raise FileNotFoundError(f'No such file: {filename}')
        if not os.path.exists(meta_f):
            warnings.warn('No meta info found, beware of cutoff...')
        else:
            with open(meta_f, 'r') as f:
                meta = yaml.safe_load(f)
            orig_cutoff = float(meta['cutoff'])
            if orig_cutoff != cutoff:
                warnings.warn(
                    f'{filename} has different cutoff length: '
                    + f'{cutoff} != {orig_cutoff}'
                )
        ds_args: dict[str, Any] = dict({'cutoff': orig_cutoff})
        ds_args.update(pt_to_args(filename))
        ds_args.update(kwargs)
        dataset = SevenNetGraphDataset(**ds_args)
        # TODO: hard coded. consult with inference.py
        glist = [g.fit_dimension() for g in dataset]  # type: ignore
        for g in glist:
            if KEY.STRESS in g:
                # (1, 6) is what we want
                g[KEY.STRESS] = g[KEY.STRESS].unsqueeze(0)
        return glist

    @staticmethod
    def _read_dict(
        data_dict: dict,
        cutoff: float,
        num_cores: int = 1,
    ):
        # logic same as the dataload dict_reader, but handles graphs
        data_dict_cp = deepcopy(data_dict)
        file_list = data_dict_cp.get('file_list', None)
        if file_list is None:
            raise KeyError('file_list is not found')

        data_weight_default = {
            'energy': 1.0,
            'force': 1.0,
            'stress': 1.0,
        }
        data_weight = data_weight_default.copy()
        data_weight.update(data_dict_cp.pop(KEY.DATA_WEIGHT, {}))

        graph_list = []
        for file_dct in file_list:
            ftype = file_dct.pop('data_format', 'ase')
            if ftype != 'graph':
                continue
            graph_list.extend(
                SevenNetGraphDataset._read_graph_dataset(
                    file_dct.get('file'), cutoff=cutoff
                )
            )
        for graph in graph_list:
            graph[KEY.INFO].update(data_dict_cp)
            graph[KEY.INFO].update({KEY.DATA_WEIGHT: data_weight})

        atoms_list = dataload.dict_reader(data_dict)
        graph_list.extend(dataload.graph_build(atoms_list, cutoff, num_cores))
        return graph_list

    @staticmethod
    def file_to_graph_list(
        file: Union[str, dict], cutoff: float, num_cores: int = 1, **kwargs
    ) -> List[AtomGraphData]:
        """
        kwargs: if file is ase readable, passed to ase.io.read
        """
        if isinstance(file, str) and not os.path.isfile(file):
            raise ValueError(f'No such file: {file}')
        graph_list: list[AtomGraphData]
        if isinstance(file, dict):
            graph_list = SevenNetGraphDataset._read_dict(
                file, cutoff, num_cores, **kwargs
            )
        elif file.endswith('.pt'):
            graph_list = SevenNetGraphDataset._read_graph_dataset(file, cutoff)
        elif file.endswith('.sevenn_data'):
            graph_list, cutoff_other = SevenNetGraphDataset._read_sevenn_data(file)
            if cutoff_other != cutoff:
                warnings.warn(f'Given {file} has different {cutoff_other}!')
            cutoff = cutoff_other
        elif 'structure_list' in file:
            graph_list = SevenNetGraphDataset._read_structure_list(
                file, cutoff, num_cores
            )
        else:
            graph_list = SevenNetGraphDataset._read_ase_readable(
                file, cutoff, num_cores, **kwargs
            )
        return graph_list

<<<<<<< HEAD

def from_single_path(
    path: Union[str, List], override_data_weight: bool = True, **dataset_kwargs
) -> Union[SevenNetGraphDataset, None]:
    """
    Convenient routine for loading a single .pt dataset.
    If given dict and it has data_weight, apply it using transform
    """
    data_weight = {'energy': 1.0, 'force': 1.0, 'stress': 1.0}
    spath = _extract_single_path(path)
    if spath is None:
        return None

    if isinstance(spath, str):
        if not spath.endswith('.pt'):
            return None
        dataset_kwargs.update(pt_to_args(spath))
    elif isinstance(spath, dict):
        file = _extract_file_from_dict(spath)
        if file is None or not file.endswith('.pt'):
            return None
        dataset_kwargs.update(pt_to_args(file))
        data_weight_user = spath.get(KEY.DATA_WEIGHT, None)
        if data_weight_user is not None:
            data_weight.update(data_weight_user)
    else:
        return None

    if override_data_weight:
        dataset_kwargs['transform'] = _chain_data_weight_override(
            dataset_kwargs.get('transform'), data_weight
        )

    return SevenNetGraphDataset(**dataset_kwargs)


def _extract_single_path(path: Union[str, List]) -> Union[str, dict, None]:
    """Extracts a single path from the input,
    ensuring it's either a single string or list with one item."""
    if isinstance(path, list):
        return path[0] if len(path) == 1 else None
    return path if isinstance(path, (str, dict)) else None


def _extract_file_from_dict(path_dict: dict) -> Union[str, None]:
    """Extracts a single file path from the dictionary, ensuring it's valid."""
    file_list = path_dict.get('file_list', None)
    if file_list and len(file_list) == 1:
        file = file_list[0].get('file', None)
        return file if isinstance(file, str) else None
    return None


def _chain_data_weight_override(transform_func, data_weight):
    """Creates a transform function that overrides the data weight."""

    def chained_transform(graph):
        graph = transform_func(graph) if transform_func is not None else graph
        graph[KEY.INFO].pop(KEY.DATA_WEIGHT, None)
        graph[KEY.DATA_WEIGHT] = data_weight
        return graph

    return chained_transform

=======
>>>>>>> 6ad6afe2

# script, return dict of SevenNetGraphDataset
def from_config(
    config: dict[str, Any],
    working_dir: str = os.getcwd(),
    dataset_keys: Optional[list[str]] = None,
):
    log = Logger()
    if dataset_keys is None:
        dataset_keys = []
        for k in config:
            if k.startswith('load_') and k.endswith('_path'):
                dataset_keys.append(k)

    if KEY.LOAD_TRAINSET not in dataset_keys:
        raise ValueError(f'{KEY.LOAD_TRAINSET} must be present in config')

    # initialize arguments for loading dataset
    dataset_args = {
        'cutoff': config[KEY.CUTOFF],
        'root': working_dir,
        'process_num_cores': config.get(KEY.PREPROCESS_NUM_CORES, 1),
        'use_data_weight': config.get(KEY.USE_WEIGHT, False),
        **config.get(KEY.DATA_FORMAT_ARGS, {}),
    }

    datasets = {}
    for dk in dataset_keys:
        if not (paths := config[dk]):
            continue
        if isinstance(paths, str):
            paths = [paths]
        name = dk.split('_')[1].strip()
        if (dataset := from_single_path(paths, **dataset_args)) is not None:
            datasets[name] = dataset
        else:
            dataset_args.update({'files': paths, 'processed_name': name})
            dataset_path = os.path.join(working_dir, 'sevenn_data', f'{name}.pt')
            if os.path.exists(dataset_path) and 'force_reload' not in dataset_args:
                log.writeline(
                    f'Dataset will be loaded from {dataset_path}, without update.'
                    + 'If you have changed your files to read, put force_reload=True'
                    + ' under the data_format_args key'
                )
            datasets[name] = SevenNetGraphDataset(**dataset_args)

    train_set = datasets['trainset']

    chem_species = set(train_set.species)
    # print statistics of each dataset
    for name, dataset in datasets.items():
        log.bar()
        log.writeline(f'{name} distribution:')
        log.statistic_write(dataset.statistics)
        log.format_k_v('# structures (graph)', len(dataset), write=True)

        chem_species.update(dataset.species)
    log.bar()

    # initialize known species from dataset if 'auto'
    # sorted to alphabetical order (which is same as before)
    chem_keys = [KEY.CHEMICAL_SPECIES, KEY.NUM_SPECIES, KEY.TYPE_MAP]
    if all([config[ck] == 'auto' for ck in chem_keys]):  # see parse_input.py
        log.writeline('Known species are obtained from the dataset')
        config.update(util.chemical_species_preprocess(sorted(list(chem_species))))

    # retrieve shift, scale, conv_denominaotrs from user input (keyword)
    init_from_stats = [KEY.SHIFT, KEY.SCALE, KEY.CONV_DENOMINATOR]
    for k in init_from_stats:
        input = config[k]  # statistic key or numbers
        # If it is not 'str', 1: It is 'continue' training
        #                     2: User manually inserted numbers
        if isinstance(input, str) and hasattr(train_set, input):
            var = getattr(train_set, input)
            config.update({k: var})
            log.writeline(f'{k} is obtained from statistics')
        elif isinstance(input, str) and not hasattr(train_set, input):
            raise NotImplementedError(input)

    """
    if 'validset' not in dataset_keys:
        log.writeline('As validset is not given, I use random split')
        log.writeline('Note that statistics computed BEFORE the random split!')
        ratio = float(config[KEY.RATIO])
        train, valid = random_split(datasets['dataset'], (1.0 - ratio, ratio))
        datasets['dataset'] = train
        datasets['validset'] = valid
    """

    return datasets<|MERGE_RESOLUTION|>--- conflicted
+++ resolved
@@ -203,15 +203,12 @@
 
     def load(self, path: str, data_cls=Data) -> None:
         super().load(path, data_cls)
-<<<<<<< HEAD
+        
+        if len(self) == 0:
+            warnings.warn(f'No graphs found {self.processed_paths[0]}')
         if len(self.statistics) == 0:
             # dataset is loaded from existing pt file.
             self._load_meta()
-=======
-        if len(self) == 0:
-            warnings.warn(f'No graphs found {self.processed_paths[0]}')
-        self._load_meta()
->>>>>>> 6ad6afe2
 
     def _load_meta(self) -> None:
         with open(self.processed_paths[1], 'r') as f:
@@ -510,8 +507,6 @@
             )
         return graph_list
 
-<<<<<<< HEAD
-
 def from_single_path(
     path: Union[str, List], override_data_weight: bool = True, **dataset_kwargs
 ) -> Union[SevenNetGraphDataset, None]:
@@ -574,9 +569,6 @@
         return graph
 
     return chained_transform
-
-=======
->>>>>>> 6ad6afe2
 
 # script, return dict of SevenNetGraphDataset
 def from_config(
