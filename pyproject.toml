--- conflicted
+++ resolved
@@ -1,10 +1,5 @@
-[project]
 name = "sevenn"
-<<<<<<< HEAD
 version = "0.11.0.dev"
-=======
-version = "0.10.2.dev"
->>>>>>> dd5b7159
 authors = [
     { name = "Yutack Park", email = "parkyutack@snu.ac.kr" },
     { name = "Jaesun Kim" },
