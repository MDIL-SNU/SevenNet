# test_pretrained: output consistency for pretrained models

import pytest
import torch
from ase.build import bulk, molecule

import sevenn._keys as KEY
from sevenn.atom_graph_data import AtomGraphData
from sevenn.train.dataload import unlabeled_atoms_to_graph
from sevenn.util import model_from_checkpoint, pretrained_name_to_path


def acl(a, b, atol=1e-6):
    return torch.allclose(a, b, atol=atol)


@pytest.fixture
def atoms_pbc():
    atoms1 = bulk('NaCl', 'rocksalt', a=5.63)
    atoms1.set_cell([[1.0, 2.815, 2.815], [2.815, 0.0, 2.815], [2.815, 2.815, 0.0]])
    atoms1.set_positions([[0.0, 0.0, 0.0], [2.815, 0.0, 0.0]])
    return atoms1


@pytest.fixture
def atoms_mol():
    atoms2 = molecule('H2O')
    atoms2.set_positions([[0.0, 0.2, 0.12], [0.0, 0.76, -0.48], [0.0, -0.76, -0.48]])
    return atoms2


def test_7net0_22May2024(atoms_pbc, atoms_mol):
    """
    Reference from v0.9.3.post1 with SevenNetCalculator
    """
    cp_path = pretrained_name_to_path('7net-0_22May2024')
    model, config = model_from_checkpoint(cp_path)
    cutoff = config['cutoff']

    g1 = AtomGraphData.from_numpy_dict(unlabeled_atoms_to_graph(atoms_pbc, cutoff))
    g2 = AtomGraphData.from_numpy_dict(unlabeled_atoms_to_graph(atoms_mol, cutoff))

    model.set_is_batch_data(False)
    g1 = model(g1)
    g2 = model(g2)

    g1_ref_e = torch.tensor([-3.4140868186950684])
    g1_ref_f = torch.tensor(
        [
            [1.2628037e01, 7.5093508e-03, 1.3480943e-02],
            [-1.2628037e01, -7.5093508e-03, -1.3480917e-02],
        ]
    )
    g1_ref_s = -1 * torch.tensor(
        [-0.65014917, -0.01990843, -0.02000658, 0.03286226, 0.00589222, 0.03291973]
    )

    g2_ref_e = torch.tensor([-12.808363914489746])
    g2_ref_f = torch.tensor(
        [
            [9.31322575e-10, -1.30241165e01, 6.93116236e00],
            [-1.39698386e-09, 9.28001022e00, -9.51867390e00],
            [5.23868948e-10, 3.74410582e00, 2.58751225e00],
        ]
    )

    assert acl(g1.inferred_total_energy, g1_ref_e)
    assert acl(g1.inferred_force, g1_ref_f)
    assert acl(g1.inferred_stress, g1_ref_s)

    assert acl(g2.inferred_total_energy, g2_ref_e)
    assert acl(g2.inferred_force, g2_ref_f)


def test_7net0_11July2024(atoms_pbc, atoms_mol):
    """
    Reference from v0.9.3.post1 with SevenNetCalculator
    """
    cp_path = pretrained_name_to_path('7net-0_11July2024')
    model, config = model_from_checkpoint(cp_path)
    cutoff = config['cutoff']

    g1 = AtomGraphData.from_numpy_dict(unlabeled_atoms_to_graph(atoms_pbc, cutoff))
    g2 = AtomGraphData.from_numpy_dict(unlabeled_atoms_to_graph(atoms_mol, cutoff))

    model.set_is_batch_data(False)
    g1 = model(g1)
    g2 = model(g2)

    model.set_is_batch_data(True)

    g1_ref_e = torch.tensor([-3.779199])
    g1_ref_f = torch.tensor(
        [
            [12.666697, 0.04726403, 0.04775861],
            [-12.666697, -0.04726403, -0.04775861],
        ]
    )
    g1_ref_s = -1 * torch.tensor(
        # xx, yy, zz, xy, yz, zx
        [-0.6439122, -0.03643947, -0.03643981, 0.04543639, 0.00599139, 0.04544507]
    )

    g2_ref_e = torch.tensor([-12.782808303833008])
    g2_ref_f = torch.tensor(
        [
            [0.0, -1.3619621e01, 7.5937047e00],
            [0.0, 9.3918495e00, -1.0172190e01],
            [0.0, 4.2277718e00, 2.5784855e00],
        ]
    )

    assert acl(g1.inferred_total_energy, g1_ref_e)
    assert acl(g1.inferred_force, g1_ref_f)
    assert acl(g1.inferred_stress, g1_ref_s)

    assert acl(g2.inferred_total_energy, g2_ref_e)
    assert acl(g2.inferred_force, g2_ref_f)


def test_7net_l3i5(atoms_pbc, atoms_mol):
    """
    Reference from v0.9.3.post1 with SevenNetCalculator
    """
    cp_path = pretrained_name_to_path('7net-l3i5')
    model, config = model_from_checkpoint(cp_path)
    cutoff = config['cutoff']

    g1 = AtomGraphData.from_numpy_dict(unlabeled_atoms_to_graph(atoms_pbc, cutoff))
    g2 = AtomGraphData.from_numpy_dict(unlabeled_atoms_to_graph(atoms_mol, cutoff))

    model.set_is_batch_data(False)
    g1 = model(g1)
    g2 = model(g2)

    model.set_is_batch_data(True)

    g1_ref_e = torch.tensor([-3.611131191253662])
    g1_ref_f = torch.tensor(
        [
            [13.430887, 0.08655541, 0.08754013],
            [-13.430886, -0.08655544, -0.08754011],
        ]
    )
    g1_ref_s = -1 * torch.tensor(
        # xx, yy, zz, xy, yz, zx
        [-0.6818918, -0.04104544, -0.04107663, 0.04794561, 0.00565416, 0.04793138]
    )

    g2_ref_e = torch.tensor([-12.700481414794922])
    g2_ref_f = torch.tensor(
        [
            [0.0, -1.4547814e01, 8.1347866],
            [0.0, 1.0308369e01, -1.0880318e01],
            [0.0, 4.2394452, 2.7455316],
        ]
    )

    assert acl(g1.inferred_total_energy, g1_ref_e)
    assert acl(g1.inferred_force, g1_ref_f, 1e-5)
    assert acl(g1.inferred_stress, g1_ref_s, 1e-5)

    assert acl(g2.inferred_total_energy, g2_ref_e)
<<<<<<< HEAD
    assert acl(g2.inferred_force, g2_ref_f)


def test_7net_mf_0(atoms_pbc, atoms_mol):
    cp_path = pretrained_name_to_path('7net-mf-0')
    model, config = model_from_checkpoint(cp_path)
    cutoff = config['cutoff']

    g1 = AtomGraphData.from_numpy_dict(unlabeled_atoms_to_graph(atoms_pbc, cutoff))
    g2 = AtomGraphData.from_numpy_dict(unlabeled_atoms_to_graph(atoms_mol, cutoff))

    g1[KEY.DATA_MODALITY] = 'R2SCAN'
    g2[KEY.DATA_MODALITY] = 'R2SCAN'

    model.set_is_batch_data(False)
    g1 = model(g1)
    g2 = model(g2)

    model.set_is_batch_data(True)

    g1_ref_e = torch.tensor([-11.607587814331055])
    g1_ref_f = torch.tensor(
        [
            [8.512259, 0.07307914, 0.06676716],
            [-8.512257, -0.07307915, -0.06676716],
        ]
    )
    g1_ref_s = -1 * torch.tensor(
        # xx, yy, zz, xy, yz, zx
        [-0.4516204, -0.02483013, -0.02485001, 0.03247492, 0.00259375, 0.03250402]
    )

    g2_ref_e = torch.tensor([-14.172412872314453])
    g2_ref_f = torch.tensor(
        [
            [4.6566129e-10, -1.3429364e+01, 6.9344816e+00],
            [2.3283064e-09, 8.9132404e+00, -9.6807365e+00],
            [-2.7939677e-09, 4.5161238e+00, 2.7462559e+00],
        ]
    )

    assert acl(g1.inferred_total_energy, g1_ref_e)
    assert acl(g1.inferred_force, g1_ref_f)
    assert acl(g1.inferred_stress, g1_ref_s)

    assert acl(g2.inferred_total_energy, g2_ref_e)
    assert acl(g2.inferred_force, g2_ref_f)
=======
    assert acl(g2.inferred_force, g2_ref_f, 1e-5)
>>>>>>> f971866a
<|MERGE_RESOLUTION|>--- conflicted
+++ resolved
@@ -161,7 +161,6 @@
     assert acl(g1.inferred_stress, g1_ref_s, 1e-5)
 
     assert acl(g2.inferred_total_energy, g2_ref_e)
-<<<<<<< HEAD
     assert acl(g2.inferred_force, g2_ref_f)
 
 
@@ -208,7 +207,4 @@
     assert acl(g1.inferred_stress, g1_ref_s)
 
     assert acl(g2.inferred_total_energy, g2_ref_e)
-    assert acl(g2.inferred_force, g2_ref_f)
-=======
-    assert acl(g2.inferred_force, g2_ref_f, 1e-5)
->>>>>>> f971866a
+    assert acl(g2.inferred_force, g2_ref_f)