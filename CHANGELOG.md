# Changelog
All notable changes to this project will be documented in this file.

## [0.10.4]
<<<<<<< HEAD
### Changed
- fine tunine preset to use original loss function (Huber) and loss weights
=======
### Added
- feats: D3 calculator
### Fixed
- bug: info dict sharing (therefore energy stress) when structure_list used
### Changed
- sevennet_calculator.py => calculator

>>>>>>> 0317c756

## [0.10.3]
### Added
- SevenNet-l3i5, checkpoint, preset. (keywords: 7net-l3i5, sevennet-l3i5)
- SevenNet-l3i5 test
### Changed
- Now --help do not load unnecessary imports (fast!)
- README


## [0.10.2]
### Added
- Accelerated graph build routine if matscipy is installed  @hexagonerose
- matscipy vs. ase neighborlist unit test
- If valid set is not given but data_divide_ratio is given, validaset is created using random split. (shift, scale, and conv_denoiminator uses original whole statistics)
### Changed
- matscipy is included as dependency
- data_divide_ration defaults to 0.0 (not used)
### Fixed
- For torch version >= 2.4.0, Loading graph dataset no more raises warnings.
- Raise error when unknown element is found (SevenNetCalculator)

## [0.10.1]
### Added
- experimental `SevenNetAtomsDataset` which is memory efficient, can be enabled with `dataset_type='atoms'`
- Save meta data & statistics when the `SevenNetGraphDataset` saves its data.
### Changed
- Save checkpoint_0.pth (model before any training)
- `SevenNetGraphDataset._file_to_graph_list` -> `SevenNetGraphDataset.file_to_graph_list`
- Refactoring `SevenNetGraphDataset`, skips computing statistics if it is loaded, more detailed logging
- Prefer use .get when accessing config dict
### Fixed
- Fix error when loading `SevenNetGraphDataset` with other types of data (ex: extxyz) in one dataset


## [0.10.0]
SevenNet now have CI workflows using pytest and its coverage is 78%!
Substantial changes in cli apps and some outputs.

### Added
- [train_v2]: train_v2, with lots of refactoring + support `load_testset_path`. Original routine is accessible: `sevenn -m train_v1`.
- [train_v2]: `SevenNetGraphDataset` replaces old `AtomGrpahDataset`, which extends `InMemoryDataset` of PyG.
- [train_v2]: `sevenn_graph_build` for SevenNetGraphDataset. Previous .sevenn_data is accessible with --legacy option
- [train_v2]: Any number of additional datasets will be evaluated and recorded if it is given as 'load_{NAME}set_path' key (input.yaml).
- 'Univ' keyword for 'chemical_species'
- energy_key, force_key, stress_key options for `sevenn_graph_build`, @thangckt
- OpenMPI distributed training @thangckt
### Changed
- Read EFS of atoms from y_* keys of .info or .arrays dict, instead of caclculator results
- Now `type_map` and requires_grad is hidden inside `AtomGraphSequential`, and don't need to care about it.
- `log.sevenn` and `lc.csv` automatically find a safe filename (log0.sevenn, log1.sevenn, ...) to avoid overwriting.
- [train_v2]: train_v2 loads its training set via `load_trainset_path`, rather than previous `load_dataset_path`.
- [train_v2]: log.csv -> lc.csv, and columns have no units, (easier to postprocess with it) but still on `log.sevenn`.
### Fixed
- [e3gnn_serial]: can continue simulation even when atom tag becomes not consecutive (removing atom dynamically), @gasplant64
- [e3gnn_parallel]: undefined behavior when there is no atoms to send/recv (for non pbc system)
- [e3gnn_parallel]: incorrect force/stress in some edge cases (too small simulation cell & 2 process)
- [e3gnn_parallel]: revert commit 14851ef, now e3gnn_parallel is sane.
- [e3gnn_*]: += instead of = when saving virial stress and forces @gasplant64
- Now Logger correctly closes a file.
- ... and lots of small bugs I found during writing `pytest`.

## [0.9.5]
### Note
This version is not stable, but I tag it as v0.9.5 before making further changes.
LAMMPS `pair_e3gnn_parallel.*` should be re-compiled for the below changes regarding LAMMPS parallel.
This is the first changelog and may not reflect all the changes.
### Added
- Stress compute for LAMMPS sevennet parallel
- `sevenn_inference` now takes .extxyz input
- `sevenn_inference` gives MAE error
- Experimental `sevenn_inference` on the fly graph build option
### Changed
- **[Breaking]** Parallel LAMMPS model changed, old deployed parallel models will not work
- **[Breaking]** Parallel LAMMPS takes the directory of potentials as input. Accordingly, `sevenn_get_model -p` creates a folder with potentials.
- **[Breaking]** Except for serial LAMMPS models, force and stress are computed from gradients of edge vectors, not positions.
- Separate interaction block from model build
- Add typing for most of functions
- Remove clang pre-commit hook as it breaks lammps pair files
- `torch.load` with `weights_only=False`
- Line length limit 80 -> 85
- Refactor
### Fixed
- Correct batch size for SevenNet-0(11July2024)

## [0.9.4] - 2024-08-26
### Added
- D3 correction (contributed from dambi3613) for LAMMPS serial<|MERGE_RESOLUTION|>--- conflicted
+++ resolved
@@ -2,18 +2,14 @@
 All notable changes to this project will be documented in this file.
 
 ## [0.10.4]
-<<<<<<< HEAD
-### Changed
-- fine tunine preset to use original loss function (Huber) and loss weights
-=======
 ### Added
 - feats: D3 calculator
 ### Fixed
 - bug: info dict sharing (therefore energy stress) when structure_list used
 ### Changed
 - sevennet_calculator.py => calculator
+- fine tunine preset to use original loss function (Huber) and loss weights
 
->>>>>>> 0317c756
 
 ## [0.10.3]
 ### Added
